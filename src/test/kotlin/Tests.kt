import errors.ErrorPool
import java.io.File
import java.lang.Exception
import java.nio.file.Paths
import kotlin.io.path.readText

fun main() {
<<<<<<< HEAD
//    val test = Test("FizzBuzz.art", false)
//    val test = Test("HelloWorld.art")
//    test.test()
    val ts: TestSuite = TestSuite.custom(listOf(Test("ModifierBlocks.art")))
//    println(ts.toString())
=======
    val ts = TestSuite.byName("Full")
//    recordOutputs(ts)
>>>>>>> 52a46c9b
    ts.run()
}

/**
 * runs all test in a testsuite and saves the output in the corresponding outfile
 *
 * TODO: outputs nonsense in the console
 */
fun recordOutputs(suite: TestSuite) {
    for (test in suite.tests) if (test.outputFielName != null) {
        test.test()
        File("sampleOutputs/${test.outputFielName}").writeText(test.programOutput ?: "")
    }
}

/**
 * Test a single .art file form WORKING_DIR/src which has an equally named sample output in WORKING_DIR/sampleOutputs
 * The .art file gets compiled, then it is run and the output is compared to the sample output.
 * The meanwhile generated .jar file is placed in WORKING_DIR/out
 */
class Test(
    val testFileName: String,
    val outputFielName: String?,
    val expectCompileFailure: Boolean,
    val expectRuntimeFailure: Boolean,
    private val printOutput: Boolean = false
) {

    private var hasBeenTested = false

    private val sampleOutput: String? = run {
        if (outputFielName == null) null else try {
            Paths.get("$sampleOutDir/$outputFielName").readText()
        } catch(e: java.nio.file.NoSuchFileException) {
            println("Unable to read file $outputFielName")
            null
        }
    }

    var succeeded: Boolean = false

    var programOutput: String? = null

    init {
        if (expectCompileFailure && expectRuntimeFailure) {
            throw IllegalArgumentException("cant expect compiletime and runtime failure simultaneously")
        }
    }

    fun test() {
<<<<<<< HEAD
        val args = arrayOf("compile", "$srcDir$testFileName", "-printAst")
        Main.main(args)
        val output = runProgram()
=======

        File(testFileName.split(".")[0] + ".jar").delete() //TODO: good luck with filenames that don't contain a dot

        println("---------------------------------------------")
        println("testing: $testFileName")
        if (expectCompileFailure) println("Expecting compilation to fail")
        if (expectRuntimeFailure) println("Expecting program to fail at runtime")

        val args = arrayOf("compile", "$srcDir$testFileName", "-leaveTmp")
        ErrorPool.clear()

        try {
            Main.main(args)
        } catch (e: Exception) { // catch all Exceptions thrown by the compiler
            println("compiler threw an Exception: ")
            println(Ansi.red)
            e.printStackTrace(System.out)
            println(Ansi.reset)
            println("\n")
            println("${Ansi.red}$testFileName => Test failed [\u2718]${Ansi.reset}")
            println("---------------------------------------------")
            hasBeenTested = true
            return
        }
        val hadCompileFailures = ErrorPool.hasErrors()

        programOutput = if (hadCompileFailures) null else runProgram()

>>>>>>> 52a46c9b
        println()
        if (printOutput) println(programOutput)

        val outputsMatch = sampleOutput?.replace("\r", "") /* I love Windows */ == programOutput

        if (hadCompileFailures && expectCompileFailure) {
            println("${Ansi.green}$testFileName => Test succeeded [\u2713]${Ansi.reset}")
            succeeded = true
        } else if (!hadCompileFailures && expectRuntimeFailure && programOutput == null) {
            println("${Ansi.green}$testFileName => Test succeeded [\u2713]${Ansi.reset}")
            succeeded = true
        } else if (!expectRuntimeFailure && !expectCompileFailure && outputsMatch && programOutput != null) {
            println("${Ansi.green}$testFileName => Test succeeded [\u2713]${Ansi.reset}")
            succeeded = true
        } else {
            println("${Ansi.red}$testFileName => Test failed [\u2718]${Ansi.reset}")
            println("Program Output: «\n$programOutput\n»")
            if (sampleOutput != null) println("Sample Output: «\n$sampleOutput\n»") else {
                println("Sample output does not exist.")
            }
        }

        println("---------------------------------------------")
        hasBeenTested = true
    }

    private fun runProgram(): String? {
        try {
            val jarFile = testFileName.split(".")[0] + ".jar"
            println("running: $jarFile")
            val builder = ProcessBuilder("java", "-jar", jarFile)
            builder.directory(File(outDir))

            builder.redirectError(ProcessBuilder.Redirect.INHERIT)

            val process = builder.start()
            val output = java.lang.StringBuilder()
            process.inputStream.bufferedReader(Charsets.UTF_8).forEachLine { output.append(it).append("\n") }
            process.waitFor()
            if (process.exitValue() != 0) return null
            return output.toString()
        } catch (e: Exception) { //TODO: figure out better exception to catch
            return null
        }
    }



    companion object {
        // Working directory set to artlang/src/test/res
        const val outDir = "out/"
        const val srcDir = "src/"
        const val sampleOutDir = "sampleOutputs/"
    }

    override fun toString(): String {
        return "File to test: " + this.testFileName +
                "\n Print Output? " + this.printOutput +
                "\nTest succeeded? " + this.succeeded +
                "\nHas been tested? " + this.hasBeenTested
    }

}<|MERGE_RESOLUTION|>--- conflicted
+++ resolved
@@ -5,16 +5,8 @@
 import kotlin.io.path.readText
 
 fun main() {
-<<<<<<< HEAD
-//    val test = Test("FizzBuzz.art", false)
-//    val test = Test("HelloWorld.art")
-//    test.test()
-    val ts: TestSuite = TestSuite.custom(listOf(Test("ModifierBlocks.art")))
-//    println(ts.toString())
-=======
     val ts = TestSuite.byName("Full")
 //    recordOutputs(ts)
->>>>>>> 52a46c9b
     ts.run()
 }
 
@@ -65,11 +57,6 @@
     }
 
     fun test() {
-<<<<<<< HEAD
-        val args = arrayOf("compile", "$srcDir$testFileName", "-printAst")
-        Main.main(args)
-        val output = runProgram()
-=======
 
         File(testFileName.split(".")[0] + ".jar").delete() //TODO: good luck with filenames that don't contain a dot
 
@@ -98,7 +85,6 @@
 
         programOutput = if (hadCompileFailures) null else runProgram()
 
->>>>>>> 52a46c9b
         println()
         if (printOutput) println(programOutput)
 
