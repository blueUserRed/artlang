fn main() {

    byte[1]
    short[1]
    int[1]
    long[1]
    float[1]
    double[1]
    bool[1]
    str[1]
    Cat[1]

    [1#B]
    [1#S]
    [1#I]
    [1#L]
    [1#F]
    [1#D]
    [true]
    ["sdf"]
    [Cat()]

    let myInts = [1, 2, 3, 4]
    myInts[2] = 3423
    print myInts[3]
    print myInts[2] := myInts[0]

    const myAnimals: Animal[] = [ Animal(), Cat(), Dog() ]

}

class Animal {
}

class Cat : Animal {
}

<<<<<<< HEAD
}
/*
"*/"
=======
class Dog : Animal {
}
>>>>>>> 52a46c9b
<|MERGE_RESOLUTION|>--- conflicted
+++ resolved
@@ -35,11 +35,5 @@
 class Cat : Animal {
 }
 
-<<<<<<< HEAD
-}
-/*
-"*/"
-=======
 class Dog : Animal {
-}
->>>>>>> 52a46c9b
+}