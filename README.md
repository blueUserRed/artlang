--- conflicted
+++ resolved
@@ -8,12 +8,8 @@
 
 ### _Introduction_
 Artlang is a programming language that compiles to 
-<<<<<<< HEAD
 java bytecode. It is object-oriented has a static weak typesystem. It is easy to understand 
 and doesn't get in your way while coding.
-=======
-java bytecode. It is object-oriented has a static typesystem.
->>>>>>> d13731de
 
 <br><br>
 
